--- conflicted
+++ resolved
@@ -9,11 +9,7 @@
 	"strconv"
 	"strings"
 
-<<<<<<< HEAD
-	"github.com/caffix/amass/amass/utils"
-=======
 	"github.com/OWASP/Amass/amass/utils"
->>>>>>> 411ddac5
 )
 
 // Types that implement the flag.Value interface for parsing
